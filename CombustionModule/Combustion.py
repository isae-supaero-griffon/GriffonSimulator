--- conflicted
+++ resolved
@@ -10,14 +10,15 @@
 from CombustionModule.Nozzle import *                                               # Import the nozzle class
 import CombustionModule.Isentropic as iso                                           # Import the isoentropic module
 from CombustionModule.Fuel import *                                                 # Import the RocketCEA wrapper
-from CombustionModule.RegressionModel import *                                      # Import the Regression Model
 import math                                                                         # Import math
 import matplotlib.pyplot as plt                                                     # Import matplotlib to plot results
 from matplotlib.ticker import FormatStrFormatter                                    # Import formatter
 from numpy import mean, trapz, asarray, nan, nanmean, nanmax, linspace, nanmin      # Import numpy functions
-from Libraries.Interpolator import Interpolator                                     # Import interpolator
+from Libraries.Interpolator import *                                                # Import interpolator
 from DataLayer.JsonInterpreter import JsonInterpreter                               # Import the JsonInterpreter
 from abc import ABC, abstractmethod                                                 # Import the abstract class mold
+
+
 
 # ------------------------- FUNCTION DEFINITIONS ---------------------------
 
@@ -39,20 +40,28 @@
     The functionality of the combustion object is to perform the integration of the regression
     rate based on the parameters defined for the rocket engine.
 
+    # Global attributes:
+        simulation_type: simulation type used to interpolate from the CEA table
+
     # Attributes:
         1. data_dictionary: combustion table that contains all of the static data required for
         object to work properly, (mainly constants stored in the json file and uploaded by the
         JsonInterpreter.
-        2. fuel: Fuel object instance, acts as a wrapper of RocketCEA module
-        2. nozzle: Nozzle instance to define the parameters of the nozzle and convert regression rate
+        2. interpolator: Interpolator instance used to process CEA data table
+        3. geometry: Geometry instance used to define the geometry of the port (hybrid rocket)
+        4. nozzle: Nozzle instance to define the parameters of the nozzle and convert regression rate
         into thrust and Isp.
-        3. results
+        5. results
     """
 
-    def __init__(self, json_interpreter, nozzle_object):
+    # Global attribute
+    simulation_type = "THEORETICAL ROCKET PERFORMANCE ASSUMING EQUILIBRIUM"
+
+    def __init__(self, json_interpreter, geometry_object, nozzle_object):
         """
         class initializer
         :param json_interpreter: JsonInterpreter instance used to collect the data
+        :param geometry_object: Geometry instance
         :param nozzle_object: Nozzle instance
 
         """
@@ -60,32 +69,15 @@
 
         # Assert nature of the inputs - JsonInterpreter is a singleton so it is instantiated once
         assert json_interpreter == JsonInterpreter.instance, "Please insert a valid JsonInterpreter. \n"
+        assert isinstance(geometry_object, Geometry), " Please insert a valid Geometry instance. \n"
         assert isinstance(nozzle_object, Nozzle), " Please insert a valid Nozzle instance. \n"
 
         # Allocate the attributes
         self.data_dictionary = json_interpreter.return_combustion_table()
+        self.geometry = geometry_object
         self.nozzle = nozzle_object
         self.fuel = Fuel(json_interpreter)
         self.results = {
-<<<<<<< HEAD
-                        "run_values": {"time": [0],
-                                       "thrust": [0],
-                                       "isp": [0],
-                                       "pressure": [0],
-                                       "temperature": [0],
-                                       "mass_flow": [0],
-                                       "mass_flow_ox": [0],
-                                       "mass_flow_f": [0],
-                                       "of": [0],
-                                       "Go": [0],
-                                       "nozzle_param": [0],
-                                       "c_star": [0],
-                                       "chamber_sound_speed": [0],
-                                       "chamber_rho": [0],
-                           "chamber_speed": [0]},
-                        "magnitudes": {}
-                       }
-=======
             "run_values": {"time": [0],
                            "thrust": [0],
                            "isp": [0],
@@ -103,7 +95,6 @@
                            "chamber_speed": [0]},
             "magnitudes": {}
         }
->>>>>>> 57e793fc
 
     def __str__(self):
         """ return a string that represents the Object """
@@ -195,14 +186,6 @@
         pass
 
     @abstractmethod
-<<<<<<< HEAD
-    def plot_results(self):
-        """ plot the results associated to the combustion module """
-        pass
-
-    @abstractmethod
-=======
->>>>>>> 57e793fc
     def run_simulation_constant_fuel_sliver(self, ox_flow, safety_thickness, dt, max_burn_time=None, **kwargs):
         """
         Simulate the hybrid rocket burn.
@@ -550,7 +533,6 @@
     def run_balanced_nozzle_analysis(self, ox_flow, safety_thickness, dt, max_burn_time=None, tol_press=1e-3, **kwargs):
         pass
 
-<<<<<<< HEAD
     def post_process_data(self, dt):
         """ exclusive post_process data for CombustionObjectImage
         class. Enhance polymorphism
@@ -582,8 +564,6 @@
         # Set new time array
         self.results['run_values']['time'] = new_time_array
 
-=======
->>>>>>> 57e793fc
     def run_simulation_constant_fuel_sliver(self, ox_flow, safety_thickness, dt, max_burn_time=None, **kwargs):
         """
         Simulate the hybrid rocket burn.
@@ -612,15 +592,13 @@
         # ---------------------------- MAIN SIMULATION LOOP -----------------------------
 
         # Set the flag for the maximum burn-time
+        flag_burn = True
         time = 0
 
         # Get the thickness equivalent to 5 pixels
         dr = self.geometry.getMetersPerPixel() * 5
 
-
-        self.geometry.draw_geometry()
-
-        while self.geometry.min_bloc_thickness() > safety_thickness and time < max_burn_time:
+        while self.geometry.min_bloc_thickness() > safety_thickness and flag_burn:
 
             # print( self.geometry.totalSurfaceArea() / self.geometry.get_length() / 2 / math.pi)
 
@@ -698,93 +676,16 @@
             self.geometry.regress(ox_flow=ox_flow, dt=delta_t)
             self.nozzle.erode(delta_t)
 
-            # Recalculate the time
             time += delta_t
 
-        self.geometry.draw_geometry()
+            # Update the flag for burn-time
+            if max_burn_time:
+                flag_burn = time <= max_burn_time
 
         # ------------------------ POST-PROCESS ------------------------
 
         # Convert to numpy arrays
         self.results['run_values'] = {key: asarray(value) for key, value in self.results["run_values"].items()}
-
-        #TODO: add specific method for re-sampling of the data
-
-        # Re-sample the data for dt
-        k = 1
-        time = []
-        thrust = []
-        isp = []
-        pressure = []
-        temperature = []
-        of = []
-        Go =[]
-        nozzle_param = []
-        c_star = []
-        chamber_sound_speed = []
-        chamber_rho = []
-        mass_flow = []
-        chamber_speed = []
-        hydraulic_port_diameter = []
-        radius = []
-        regression_rate = []
-
-        for i in range(0, int(self.results['run_values']['time'][-1] / dt)):
-            t = dt * i
-            time.append(t)
-
-            thrust.append(self.results['run_values']['thrust'][k])
-            isp.append(self.results['run_values']['isp'][k])
-            pressure.append(self.results['run_values']['pressure'][k])
-            temperature.append(self.results['run_values']['temperature'][k])
-            of.append(self.results['run_values']['of'][k])
-            Go.append(self.results['run_values']['Go'][k])
-            nozzle_param.append(self.results['run_values']['nozzle_param'][k])
-            c_star.append(self.results['run_values']['c_star'][k])
-            chamber_sound_speed.append(self.results['run_values']['chamber_sound_speed'][k])
-            chamber_rho.append(self.results['run_values']['chamber_rho'][k])
-            mass_flow.append(self.results['run_values']['mass_flow'][k])
-            chamber_speed.append(self.results['run_values']['chamber_speed'][k])
-            hydraulic_port_diameter.append(self.results['run_values']['hydraulic_port_diameter'][k])
-            radius.append(self.results['run_values']['radius'][k])
-            regression_rate.append(self.results['run_values']['regression_rate'][k])
-
-            if self.results['run_values']['time'][k] < t:
-                k += 1
-
-        time.append(time[-1] + dt)
-        thrust.append(self.results['run_values']['thrust'][k])
-        isp.append(self.results['run_values']['isp'][k])
-        pressure.append(self.results['run_values']['pressure'][k])
-        temperature.append(self.results['run_values']['temperature'][k])
-        of.append(self.results['run_values']['of'][k])
-        Go.append(self.results['run_values']['Go'][k])
-        nozzle_param.append(self.results['run_values']['nozzle_param'][k])
-        c_star.append(self.results['run_values']['c_star'][k])
-        chamber_sound_speed.append(self.results['run_values']['chamber_sound_speed'][k])
-        chamber_rho.append(self.results['run_values']['chamber_rho'][k])
-        mass_flow.append(self.results['run_values']['mass_flow'][k])
-        chamber_speed.append(self.results['run_values']['chamber_speed'][k])
-        hydraulic_port_diameter.append(self.results['run_values']['hydraulic_port_diameter'][k])
-        radius.append(self.results['run_values']['radius'][k])
-        regression_rate.append(self.results['run_values']['regression_rate'][k])
-
-        self.results['run_values']['time'] = time
-        self.results["run_values"]["thrust"] = thrust
-        self.results["run_values"]["isp"] = isp
-        self.results["run_values"]["pressure"] = pressure
-        self.results["run_values"]["temperature"] = temperature
-        self.results["run_values"]["of"] = of
-        self.results["run_values"]["Go"] = Go
-        self.results["run_values"]["nozzle_param"] = nozzle_param
-        self.results["run_values"]["c_star"] = c_star
-        self.results["run_values"]["chamber_sound_speed"] = chamber_sound_speed
-        self.results["run_values"]["chamber_rho"] = chamber_rho
-        self.results["run_values"]["mass_flow"] = mass_flow
-        self.results["run_values"]["chamber_speed"] = chamber_speed
-        self.results["run_values"]["hydraulic_port_diameter"] = hydraulic_port_diameter
-        self.results['run_values']['radius'] = radius
-        self.results['run_values']['regression_rate'] = regression_rate
 
         # Post-process the data
         self.post_process_data(dt=dt)
@@ -1023,243 +924,6 @@
         # Post-process the data
         self.post_process_data(dt=dt)
 
-<<<<<<< HEAD
-
-# ----------------------------- COMBUSTION OBJECT 1D -----------------------------
-
-class CombustionObject1D(CombustionObject):
-    """
-    CombustionObject1D is a 1 dimensional implementation of the Combustion Model considering the
-    empirical model described in Haltman's book. It is implemented as an abstract class
-
-        Attributes:
-            1. geometry = Geometry1D class instance
-            2. regression_model = RegressionModel instance
-
-    """
-
-    def __init__(self, json_interpreter, nozzle_object, geometry_object, regression_model):
-        """
-        Class initializer
-        :param json_interpreter: JsonInterpreter instance used to collect the data
-        :param geometry_object: Geometry instance
-        :param regression_model: RegressionModel instance
-        :param nozzle_object: Nozzle instance
-        """
-
-        # Call superclass constructor
-        super(CombustionObject1D, self).__init__(json_interpreter, nozzle_object)
-
-        # Assert nature of the inputs
-        assert isinstance(geometry_object, Geometry1D), " Please insert a valid Geometry instance. \n"
-        assert isinstance(regression_model, RegressionModel), "Please insert a valid RegressionModel instance. \n"
-
-        # Allocate the attributes
-        self.geometry = geometry_object
-        self.regression_model = regression_model
-
-    def plot_results(self):
-        """
-        Plot results generates a plot with the variables typically outputted by Maxim's code
-        :return: nothing
-        """
-
-        # Check the time array is not, if so then raise error, otherwise
-        if len(self.results["run_values"]["time"]) != 0:
-
-            # Extract the concerning results
-            time = self.results["run_values"]["time"]
-            thrust = self.results["run_values"]["thrust"]
-            isp = self.results["run_values"]["isp"]
-            of_ratio = self.results["run_values"]["of"]
-            pression_chambre = self.results["run_values"]["pressure"]
-        else:
-            raise ValueError("No values found for time, check results before plotting. \n")
-
-        # Get the final profile geometry
-        x_cor = self.geometry.mesh.return_x_cor()
-        if isinstance(self.geometry, SingleCircularPort1D):
-            radius = self.geometry.mesh.return_profile_data()
-        else:
-            radius = np.fill(x_cor.shape, np.nan)
-
-        # Set the font dictionaries (for plot title and axis titles)
-        title_font = {'size': '20', 'color': 'black', 'weight': 'normal',
-                      'verticalalignment': 'bottom'}  # Bottom vertical alignment for more space
-        axis_font = {'size': '16'}
-
-        # Generate the plots
-        fig = plt.figure(facecolor='w', figsize=(30, 30))
-        fig.suptitle('Combustion Module results', **title_font)
-        axs = [plt.subplot2grid((3, 2), (0, 0), rowspan=1, colspan=1),
-               plt.subplot2grid((3, 2), (1, 0), rowspan=1, colspan=1),
-               plt.subplot2grid((3, 2), (2, 0), rowspan=1, colspan=1),
-               plt.subplot2grid((3, 2), (0, 1), rowspan=1, colspan=1),
-               plt.subplot2grid((3, 2), (1, 1), rowspan=2, colspan=1)]
-
-        # Set the tick labels font
-        for ax in axs:
-            for label in (ax.get_xticklabels() + ax.get_yticklabels()):
-                label.set_fontname('Arial')
-                label.set_fontsize(14)
-
-        # Thrust-plot
-        axs[0].plot(time, thrust, label='Thrust', color='blue', linewidth=2.0)
-        axs[0].set_title('')
-        axs[0].set_ylabel('Thrust (N)', **axis_font)
-        axs[0].grid(b=True, axis='both')
-        axs[0].set_xlim(left=time[0])
-        axs[0].set_ylim(bottom=0, top=max(thrust)*1.5)
-
-        # Isp-plot
-        axs[1].plot(time, isp, label='Isp', color='r', linewidth=2.0)
-        axs[1].set_title('')
-        axs[1].set_xlabel('Time (s)', **axis_font)
-        axs[1].set_ylabel('Isp (s)', **axis_font)
-        axs[1].grid(b=True, axis='both')
-        axs[1].set_xlim(left=time[0])
-        axs[1].set_ylim(bottom=0, top=max(isp)*1.5)
-
-        # of_ratio-plot
-        axs[2].plot(time, of_ratio, linestyle='--', color='green', label='O/F ratio', linewidth=2.0)
-        axs[2].set_title('')
-        axs[2].set_xlabel('Time (s)', **axis_font)
-        axs[2].set_ylabel('O/F ratio', **axis_font)
-        axs[2].grid(b=True, axis='both')
-        axs[2].set_xlim(left=time[0])
-
-        # Pressure plot
-        axs[3].plot(time, pression_chambre/10**5, linestyle='--', color='black', label='Pressure', linewidth=2.0)
-        axs[3].set_title('')
-        axs[3].set_xlabel('Time (s)', **axis_font)
-        axs[3].set_ylabel('Pressure [bar]', **axis_font)
-        axs[3].grid(b=True, axis='both')
-        axs[3].set_xlim(left=time[0])
-
-        # Final profile plot
-        axs[4].plot(1000 * x_cor, 2 * 1000 * radius, linestyle='-', color='black', label='Final Profile', linewidth=3.0)
-        axs[4].set_title('Grain Profile')
-        axs[4].set_xlabel('X (mm)', **axis_font)
-        axs[4].set_ylabel('D (mm)', **axis_font)
-        axs[4].grid(b=True, axis='both')
-        axs[4].set_xlim(left=0, right=self.geometry.L * 1000)
-        axs[4].set_ylim(bottom=0)
-
-    def run_simulation_constant_fuel_sliver(self, ox_flow, safety_thickness, dt, max_burn_time=None, **kwargs):
-        """
-        Simulate the hybrid rocket burn.
-        Every value is expressed in ISU unless specified otherwise. Simulation is only valid for normal ground
-        atmosphere conditions (1 bar, 293 K).
-        :param ox_flow: value of input oxidizer flow
-        :param safety_thickness: minimum allowed thickness for fuel slivers, which conditions burn termination
-        :param dt: time increment
-        :param max_burn_time: maximum burn time (if inputted)
-        :return: TBD
-        """
-
-        # Check the inputs
-        assert ox_flow > 0, "Oxidizer flow not greater than 0, check your inputs to CombustionModule. \n"
-        assert safety_thickness > 0, "Safety thickness not greater than 0, check your inputs to CombustionModule. \n"
-        assert dt > 0, "Simulation time-increment not greater than 0, check your inputs to CombustionModule. \n"
-
-        # ------------------- Set the output flag:
-        if 'file_name' in kwargs:
-            flag_output = True
-        else:
-            flag_output = False
-
-        # Call for workspace definition methods
-        g0, R, pression_atmo, a, n, m, rho_fuel, initial_chamber_pressure, eta_comb = self.unpack_data_dictionary()
-
-        # -------------------- Initialize simulation_variables if required -------------
-
-        pression_chambre = initial_chamber_pressure
-
-        # ---------------------------- MAIN SIMULATION LOOP -----------------------------
-
-        # Set a counter to keep-track of the loop
-        k = 1
-
-        # Set the flag for the maximum burn-time
-        flag_burn = True
-
-        while self.geometry.min_bloc_thickness() > safety_thickness and flag_burn:
-
-            # ------------------------- Output the Geometry to file -----------------------
-
-            if flag_output:
-                if k * dt in kwargs['times']:
-                    self.geometry.print_geometry_to_file(kwargs['file_name'], k*dt)
-
-            # ------------------- Perform the regression of the block ---------------------
-            # noinspection PyArgumentList
-            solution, mass_flows, of_ratio, mass_fluxes = self.geometry.solve_mass_flux(self.regression_model,
-                                                                                        ox_flow, rho_fuel)
-            self.geometry.regress(solution, self.regression_model, ox_flow, dt)
-            m_ox, m_fuel = mass_flows
-            g_ox, g_f = mass_fluxes
-            total_mass_flow = m_ox + m_fuel
-
-            # --------------------- Run Thermochemical Analysis ---------------------------
-            t_chamber, gamma, gas_molar_mass, cea_c_star, son_vel, rho_ch = self.run_thermochemical_analysis(
-                of_ratio, pression_chambre/10**5)
-            r = R / gas_molar_mass  # Specific gaz constant
-
-            # Determine the flow port exit-speed
-            u_ch = calculate_flow_speed(cross_section=self.geometry.mesh.cells[-1].return_area_data(),
-                                        mass_flow=total_mass_flow,
-                                        density=rho_ch)
-
-            # ------------------------- Determine Propulsion Performances ------------------
-            mach_exit = iso.exit_mach_via_expansion(gamma=gamma, expansion=self.nozzle.get_expansion_ratio(),
-                                                    supersonic=True)
-            exit_pressure = pression_chambre / iso.pressure_ratio(gamma, mach_exit)
-            t_exit = t_chamber / iso.temperature_ratio(gamma, mach_exit)
-            v_exit = math.sqrt(gamma * r * t_exit) * mach_exit
-
-            thrust = self.nozzle.get_nozzle_effeciency() * (
-                total_mass_flow * v_exit + (exit_pressure - pression_atmo) *
-                self.nozzle.get_exit_area())
-
-            # Calculate the nozzle equation validation
-            nozzle_p = total_mass_flow * cea_c_star / (self.nozzle.get_throat_area() * pression_chambre)
-
-            isp = thrust / total_mass_flow / g0
-
-            # ------------------------------ Results updates --------------------------------
-            self.results['run_values']['time'].append(k * dt)
-            self.results["run_values"]["thrust"].append(thrust)
-            self.results["run_values"]["isp"].append(isp)
-            self.results["run_values"]["pressure"].append(initial_chamber_pressure)
-            self.results["run_values"]["temperature"].append(t_chamber)
-            self.results["run_values"]["of"].append(of_ratio)
-            self.results["run_values"]["Go"].append(g_ox)
-            self.results["run_values"]["nozzle_param"].append(nozzle_p)
-            self.results["run_values"]["c_star"].append(cea_c_star)
-            self.results["run_values"]["chamber_sound_speed"].append(son_vel)
-            self.results["run_values"]["chamber_rho"].append(rho_ch)
-            self.results["run_values"]["mass_flow"].append(total_mass_flow)
-            self.results["run_values"]["mass_flow_ox"].append(ox_flow)
-            self.results["run_values"]["mass_flow_f"].append(m_fuel)
-            self.results["run_values"]["chamber_speed"].append(u_ch)
-
-            # Update the loop
-            k += 1
-
-            # Update the flag for burn-time
-            if max_burn_time:
-                flag_burn = k * dt <= max_burn_time
-
-        # ------------------------ POST-PROCESS ------------------------
-
-        # Convert to numpy arrays
-        self.results['run_values'] = {key: asarray(value) for key, value in self.results["run_values"].items()}
-
-        # Post-process the data
-        self.post_process_data(dt=dt)
-
-=======
->>>>>>> 57e793fc
     def _solve_pressure_loop(self, pression_chambre, ox_flow, rho_fuel, tol_press):
         """
         _solve_pressure_loop solves the internal pressure loop for the combustion chamber. Private method
@@ -1392,8 +1056,4 @@
         self.results['run_values'] = {key: asarray(value) for key, value in self.results["run_values"].items()}
 
         # Post-process the data
-<<<<<<< HEAD
         self.post_process_data(dt=dt)
-=======
-        self.post_process_data(dt=dt)
->>>>>>> 57e793fc
