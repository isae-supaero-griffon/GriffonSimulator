--- conflicted
+++ resolved
@@ -7,8 +7,7 @@
 
 from Initializer.Initializer import *                               # Import the Initializer object
 from IntegrationModule.SimulationObject import SimulationObject     # Import the SimulationObject
-import CombustionModule.RegressionModel as Reg                      # Import RegressionModel classes
-import matplotlib.pyplot as plt                                     # Import matplotlib
+
 
 # -------------------- FUNCTIONS DEFINITIONS ------------------
 
@@ -38,16 +37,8 @@
 
     init_parameters = {
                         'combustion': {
-<<<<<<< HEAD
-                                       'geometric_params': {'type': OneCircularPort,
-                                                            'L': 0.6,
-                                                            'rintInitial': 0.015,
-                                                            'rext0': 0.07,
-                                                            'regressionModel': Reg.MarxmanAndConstantFloodingRegimeModel},
-=======
                                        'geometric_params': {'type': NBranchRectangleStarPort, 'L': 0.2, 'rint0': 0.03,
                                                             'rext0': 0.05, 'rb0': 0.02, 'n0': 8},
->>>>>>> 47878f06
 
                                        'nozzle_params': {'At': 0.000589, 'expansion': 5.7, 'lambda_e': 0.98,
                                                          'erosion': 0},
@@ -55,20 +46,16 @@
                                        'set_nozzle_design': True,
 
                                        'design_params': {'gamma': 1.27, 'p_chamber': 3600000, 'p_exit': 100000,
-                                                         'c_star': 1500, 'ox_flow': 1.0, 'OF': 5},
+                                                         'c_star': 1500, 'isp': 230, 'thrust': 30000},
                                       },
 
 
                       }
     simulation_parameters = {
-                              'combustion': {'ox_flow': 1.0, 'safety_thickness': 0.0025, 'dt': 0.05,
-                                             'max_burn_time': 5},
+                              'combustion': {'ox_flow': 1, 'safety_thickness': 0.005, 'dt': 0.05,
+                                             'max_burn_time': None},
 
-<<<<<<< HEAD
-                              'mass_simulator': {'ox_flow': 1.0, 'burn_time': 'TBD', 'extra_filling': 0.05,
-=======
                               'mass_simulator': {'ox_flow': 1, 'burn_time': 'TBD', 'extra_filling': 0.05,
->>>>>>> 47878f06
                                                  'injection_loss': 0.5, 'area_injection': 0.000105},
 
                               'trajectory': {'initial_conditions': {'h0': 0, 'v0': 0, 'm0': 'TBD'},
@@ -97,19 +84,18 @@
 
     # --------------- Export results to csv files:
 
-    # # data directory
-    # data_directory = "../data/data_tests"
-    #
-    # file_name_expression = "Griffon Output Test {number}.csv"
-    #
-    # simulation_object.export_results_to_file(file_name_expression="/".join([data_directory,
-    #                                                                         file_name_expression]))
+    # data directory
+    data_directory = "../data/data_tests"
+
+    file_name_expression = "Griffon Output Test {number}.csv"
+
+    simulation_object.export_results_to_file(file_name_expression="/".join([data_directory,
+                                                                            file_name_expression]))
 
     # --------------- Plot the results
 
     simulation_object.results_collection.elements_list[0].combustion.plot_results()
     simulation_object.results_collection.elements_list[0].trajectory.plot_results()
-
 
 # ----------------------------- MAIN ------------------------------
 
@@ -117,7 +103,4 @@
 if __name__ == '__main__':
 
     # Call the test functions
-    test_simulation_initializer()
-
-    # Show any plots
-    plt.show()+    test_simulation_initializer()